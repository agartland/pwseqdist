import numpy as np
import scipy.special
import itertools
<<<<<<< HEAD
import numba as nb
=======
import numba
>>>>>>> 18a68d67

from .matrices import dict_from_matrix, parasail_aa_alphabet

__all__ = ['nb_dict_from_matrix',
           'nb_distance_vec',
           'nb_distance_rect',
           'nb_editdistance']

default_distance_matrix = np.ones((len(parasail_aa_alphabet), len(parasail_aa_alphabet)), dtype=np.int32)
default_distance_matrix[np.diag_indices_from(default_distance_matrix)] = 0

def nb_dict_from_matrix(subst):
    """Converts a parasail substitution matrix into a nb.typed.Dict
    that can be used with he numba metrics"""
    subst_dict = nb.typed.Dict.empty(key_type=nb.types.unicode_type,
                               value_type=nb.types.int32)
    for k,v in dict_from_matrix(subst).items():
        key = '|'.join(k)
        subst_dict[key] = v
    return subst_dict

@nb.jit(nopython=True, parallel=False)
def nb_distance_vec(seqs_mat, seqs_L, indices, nb_metric, *args):
    """
    Parameters
    ----------
    seqs_mat : np.ndarray dtype=int16 [nseqs, seq_length]
        Created by pwsd.seqs2mat with padding to accomodate
        sequences of different lengths (-1 padding)
    seqs_L : np.ndarray [nseqs]
        A vector containing the length of each sequence,
        without the padding in seqs_mat
    indices : np.ndarray [nseqs, 2]
        Indices into seqs_mat indicating pairs of sequences to compare.
    nb_metric : nb.jitt'ed function
        Any function that has been numba-compiled, taking
        two numpy vector representations of sequences and *args"""

    assert seqs_mat.shape[0] == seqs_L.shape[0]
        
    dist = np.zeros(indices.shape[0], dtype=np.int16)
    for ind_i in nb.prange(indices.shape[0]):
        dist[ind_i] = nb_metric(seqs_mat[indices[ind_i, 0], :seqs_L[indices[ind_i, 0]]],
                                seqs_mat[indices[ind_i, 1], :seqs_L[indices[ind_i, 1]]], *args)
    return dist

@nb.jit(nopython=True, parallel=False)
def nb_distance_rect(seqs_mat1, seqs_L1, seqs_mat2, seqs_L2, indices, nb_metric, *args):
    """Parameters
    ----------
    seqs_mat : np.ndarray dtype=int16 [nseqs, seq_length]
        Created by pwsd.seqs2mat with padding to accomodate
        sequences of different lengths (-1 padding)
    seqs_L : np.ndarray [nseqs]
        A vector containing the length of each sequence,
        without the padding in seqs_mat
    indices : np.ndarray [nseqs, 2]
        Indices into seqs_mat1 and seqs_mat2 indicating pairs of sequences to compare.
    nb_metric : nb.jitt'ed function
        Any function that has been numba-compiled, taking
        two numpy vector representations of sequences and *args"""

    assert seqs_mat1.shape[0] == seqs_L1.shape[0]
    assert seqs_mat2.shape[0] == seqs_L2.shape[0]
        
    dist = np.zeros(indices.shape[0], dtype=np.int16)
    for ind_i in nb.prange(indices.shape[0]):
        dist[ind_i] = nb_metric(seqs_mat1[indices[ind_i, 0], :seqs_L1[indices[ind_i, 0]]],
                                seqs_mat2[indices[ind_i, 1], :seqs_L2[indices[ind_i, 1]]], *args)
    return dist

@nb.jit(nopython=True)
def nb_editdistance(seq_vec1, seq_vec2, distance_matrix=default_distance_matrix, gap_penalty=1):
    """Computes the Levenshtein edit distance between two sequences, with the AA substitution
    distances provided in distance_matrix.

    The default distance matrix has a 1 for mismatches and 0 for matches.

    Parameters
    ----------
    seqs_vec : np.ndarray dtype=int16
        Vector/integer representation of a sequence, created by
        pwsd.seqs2mat. Padding should have been removed by pwsd.distance_vec
    distance_matrix : np.ndarray [alphabet, alphabet] dtype=int32
        A square distance matrix (NOT a similarity matrix).
        Matrix must match the alphabet that was used to create
        seqs_mat, where each AA is represented by an index into the alphabet.
    gap_penalty : int
        Penalty for insertions and deletions in the optimal alignment.

    Returns
    -------
    dist : int16
        Edit distance between seq1 and seq2"""
    
    q_L = seq_vec1.shape[0]
    s_L = seq_vec2.shape[0]
    if q_L == s_L:
        """No gaps: substitution distance
        This will make it differ from a strict edit-distance since
        the optimal edit-distance may insert same number of gaps in both sequences"""
        dist = 0
        for i in range(q_L):
            dist += distance_matrix[seq_vec1[i], seq_vec2[i]]
        return dist

    ldmat = np.zeros((q_L, s_L), dtype=np.int16)
    for row in range(1, q_L):
        ldmat[row, 0] = row * gap_penalty

    for col in range(1, s_L):
        ldmat[0, col] = col * gap_penalty
        
    for col in range(1, s_L):
        for row in range(1, q_L):
            ldmat[row, col] = min(ldmat[row-1, col] + gap_penalty,
                                 ldmat[row, col-1] + gap_penalty,
                                 ldmat[row-1, col-1] + distance_matrix[seq_vec1[row-1], seq_vec2[col-1]]) # substitution
    return ldmat[row, col]

def _nb_pairwise_sq(seqs, nb_metric, *args):
    """Calculate distance between all pairs of seqs using metric
    and kwargs provided to nb_metric. Will use multiprocessing Pool
    if ncpus > 1.

    nb_metric must be a numba-compiled function

    Parameters
    ----------
    seqs : list
        List of sequences provided to metric in pairs.
    metric : numba-compiled function
        A distance function of the form
        func(seq1, seq2, **kwargs)
    **kwargs : keyword arguments
        Additional keyword arguments are supplied to the metric.

    Returns
    -------
    dvec : np.ndarray, length n*(n - 1) / 2
        Vector form of the pairwise distance matrix.
        Use scipy.distance.squareform to convert to a square matrix"""
    nb_seqs = nb.typed.List()
    for s in seqs:
        nb_seqs.append(s)

    dvec = np.zeros(int(scipy.special.comb(len(seqs), 2)))
    indices = np.zeros((int(scipy.special.comb(len(seqs), 2)), 2), dtype=np.int)
    for veci, ij in enumerate(itertools.combinations(range(len(seqs)), 2)):
        indices[veci, :] = ij

    distance_vec(dvec, indices, nb_seqs, nb_metric, *args)
    return dvec





@nb.jit(nopython=True)
def _nb_vector_editdistance(seqs_mat, seqs_L, indices, distance_matrix=default_distance_matrix, gap_penalty=1):
    """Computes the Levenshtein edit distance for sequences in seqs_mat indicated
    by pairs of indices.

    Parameters
    ----------
    seqs_mat : np.ndarray dtype=int16 [nseqs, seq_length]
        Created by pwsd.seqs2mat with padding to accomodate
        sequences of different lengths (-1 padding)
    seqs_L : np.ndarray [nseqs]
        A vector containing the length of each sequence,
        without the padding in seqs_mat
    indices : np.ndarray [nseqs, 2]
        Indices into seqs_mat indicating pairs of sequences to compare.
    distance_matrix : np.ndarray [alphabet, alphabet] dtype=int32
        A square distance matrix (NOT a similarity matrix).
        Matrix must match the alphabet that was used to create
        seqs_mat, where each AA is represented by an index into the alphabet.
    gap_penalty : int
        Penalty for insertions and deletions in the optimal alignment."""

    assert seqs_mat.shape[0] == seqs_L.shape[0]
    
    dist = np.zeros(indices.shape[0], dtype=np.int16)
    for ind_i in nb.prange(indices.shape[0]):
        query_i = indices[ind_i, 0]
        seq_i = indices[ind_i, 1]
        q_L = seqs_L[query_i]
        s_L = seqs_L[seq_i]
        if q_L == s_L:
            """No gaps: substitution distance
            This will make it differ from a strict edit-distance since
            the optimal edit-distance may insert same number of gaps in both sequences"""
            tmp_dist = 0
            for i in range(q_L):
                tmp_dist += distance_matrix[seqs_mat[query_i, i], seqs_mat[seq_i, i]]
            dist[ind_i] = tmp_dist
            continue
    
        ldmat = np.zeros((q_L, s_L), dtype=np.int16)
        for row in range(1, q_L):
            ldmat[row, 0] = row * gap_penalty

        for col in range(1, s_L):
            ldmat[0, col] = col * gap_penalty
            
        for col in range(1, s_L):
            for row in range(1, q_L):
                ldmat[row, col] = min(ldmat[row-1, col] + gap_penalty,
                                     ldmat[row, col-1] + gap_penalty,
                                     ldmat[row-1, col-1] + distance_matrix[seqs_mat[query_i, row-1], seqs_mat[seq_i, col-1]]) # substitution
        dist[ind_i] = ldmat[row, col]
    return dist

@nb.jit(nopython=True)
def _nb_hamming_distance(str1, str2):
    assert len(str1) == len(str2)

    tot = 0
    for i in range(len(str1)):
        if str1[i] != str2[i]:
            tot += 1
    return tot

@nb.jit(nopython=True)
def _nb_subst_metric(seq1, seq2, subst_dict, as_similarity=False):
    """Computes sequence similarity based on the substitution matrix.
    Requires that sequences are pre-aligned and equal length.
    Operates on strings and a dict substitution matrix"""
    assert len(seq1) == len(seq2)

    def _sim_func(s1, s2, subst):
        sim12 = 0.
        for i in range(len(s1)):
            k1 = s1[i] + '|' + s2[i]
            k2 = s2[i] + '|' + s1[i]
            sim12 += subst.get(k1, subst.get(k2, subst['n|a']))
        return sim12

    """Site-wise similarity between seq1 and seq2 using the substitution matrix subst"""
    sim12 = _sim_func(seq1, seq2, subst_dict)

    if as_similarity:
        return sim12
    else:
        L = len(seq1)
        sim11 = _sim_func(seq1, seq1, subst_dict)
        sim22 = _sim_func(seq2, seq2, subst_dict)
        D = sim11 + sim22 - 2 * sim12
        return D<|MERGE_RESOLUTION|>--- conflicted
+++ resolved
@@ -1,11 +1,7 @@
 import numpy as np
 import scipy.special
 import itertools
-<<<<<<< HEAD
 import numba as nb
-=======
-import numba
->>>>>>> 18a68d67
 
 from .matrices import dict_from_matrix, parasail_aa_alphabet
 
